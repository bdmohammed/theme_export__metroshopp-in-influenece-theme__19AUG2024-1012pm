--- conflicted
+++ resolved
@@ -9,7 +9,6 @@
   -%}
 
   {%- style -%}
-<<<<<<< HEAD
     {%- if topbar_transparent -%}
       {%- assign bg_op_tr = se_stts.bg_op_tr | divided_by: 100.0 -%}
       .is--header-transparent .top-bar {
@@ -196,92 +195,6 @@
       .top-bar .countdown-enabled {
         display: inline-block
       }
-=======
-       {%- if topbar_transparent -%}
-         {%- assign bg_op_tr = se_stts.bg_op_tr | divided_by: 100.0 -%}
-         .is--header-transparent .top-bar {
-           --tb-color: {{se_stts.cl_tr}}; --tb-background: {{ se_stts.bg_tr | color_modify: 'alpha', bg_op_tr }};
-           --tb-border-w: {%- if se_stts.show_border_tr %}1px{% else %}0px{% endif -%}; --tb-border: {{ se_stts.bd_cl_tr }};
-           --tb-color-a-hover: {{se_stts.cl_a_hover_tr}};
-         }
-         .is--header-transparent #shopify-section-top-bar {
-             position: relative;
-         }
-         .is--header-transparent .top-bar {
-             position: absolute;
-             left: 0;
-             right: 0;
-             width: 100%;
-             top: 0;
-         }
-         .is--header-transparent .section-header {
-             margin-top: calc(var(--topbar-height) + var(--h-space-tr));
-             margin-bottom: calc(-1 * (var(--header-height) + var(--topbar-height) + var(--h-space-tr)) );
-         }
-         .is--header-transparent #hsticky__sentinel {
-             top: var(--topbar-height);
-             width: 100%;
-             position: absolute;
-         }
-       {%- endif -%}
-       {%- assign bg_op = se_stts.bg_op | divided_by: 100.0 -%}
-       .top-bar {
-          --tb-color: {{se_stts.cl}};
-          --tb-background: {{ se_stts.bg | color_modify: 'alpha', bg_op }};
-          --tb-border-w: {%- if se_stts.show_border %}1px{% else %}0px{% endif -%};
-          --tb-border: {{ se_stts.bd_cl }};
-          --tb-color-a-hover: {{se_stts.cl_a_hover}};
-          font-size:{{se_stts.fontsize}}px;
-          background-color: var(--tb-background);
-          border-bottom: var(--tb-border-w) solid var(--tb-border);
-          color:var(--tb-color);
-       }
-       .top-bar__wrap {
-          padding: 10px 0;
-          min-height:{{se_stts.height}}px;
-        }
-       .top-bar a {
-          color:var(--tb-color);
-        }
-       .top-bar .top-bar-text__item a {
-          color: var(--tb-color-link);
-        }
-       .top-bar a:hover {
-          color:var(--tb-color-a-hover);
-       }
-       .top-bar-text__item strong {
-          font-weight: var(--tb-fw-bold);
-          color: var(--tb-color-bold);
-       }
-       .top-bar-text__item p {
-          margin-bottom:0;
-        }
-       .top-bar .ml__15 {
-          margin-left: 15px;
-        }
-       .rtl_true .top-bar .ml__15 { margin-left: 0;margin-right: 15px; }
-       .top-bar__html i {font-size: 16px;vertical-align: middle;}
-       .top-bar__html svg,.top-bar__location svg {width: 16px;height: 16px;vertical-align: middle;display: inline-block;}
-    .top-bar__currencies,.top-bar__languages{margin-left: 15px;}
-       .top-bar__currencies button,.top-bar__languages button{background: transparent;color: var(--tb-color);display: flex;padding: 0;align-items: center;line-height: 20px;font-size: 100%;}
-       .top-bar__currencies button:hover,.top-bar__languages button:hover{background: transparent;color: var(--tb-color-a-hover);}
-       .top-bar__currencies button svg,.top-bar__languages button svg{width: 8px;margin-left: 5px;}
-       .top-bar__currencies .dropdown__wrapper,.top-bar__languages .dropdown__wrapper {background: #f6f6f8;padding: 15px;}
-     	.top-bar__currencies .drop-arrow, .top-bar__languages .drop-arrow {background-color:#f6f6f8;}
-       .top-bar__currencies button[data-flagst4="md"]:not(:last-child), .top-bar__languages button[data-flagst4="md"]:not(:last-child){margin-bottom: 7px;}
-    .top-bar__currencies .dropdown__wrapper button,.top-bar__languages .dropdown__wrapper button {color: var(--text-color);}
-    .top-bar__currencies .dropdown__wrapper button.is--selected, .top-bar__languages .dropdown__wrapper button.is--selected{color: var(--tb-color-a-hover);}
-       @media (max-width: 767px) {
-         .top-bar__currencies .dropdown__wrapper button, .top-bar__languages .dropdown__wrapper button {
-             color: var(--text-color);
-             padding: 5px 0;
-         }
-       }
-       @media(min-width:768px){
-    	.top-bar__currencies .dropdown__wrapper,.top-bar__languages .dropdown__wrapper {min-width: 100px;max-width: 300px;width: auto;}
-       }
-       .top-bar .countdown-enabled {display: inline-block}
->>>>>>> 968fcd1a
   {%- endstyle -%}
 
   <div data-topbar-options='{ "isTransparent": {{topbar_transparent}} }' id="top-bar-main" class="top-bar">
@@ -682,6 +595,7 @@
           "max": 30,
           "step": 0.5,
           "label": "Autoplay Speed in second. Set is '0' to disable autoplay.",
+          "label": "Autoplay Speed in second. Set is '0' to disable autoplay.",
           "unit": "sec",
           "default": 3.5
         },
