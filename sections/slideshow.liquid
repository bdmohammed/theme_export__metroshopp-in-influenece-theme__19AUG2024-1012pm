--- conflicted
+++ resolved
@@ -127,16 +127,9 @@
                 | image_url: width: 800
                 | image_tag: class: class_img_first, loading: lazy, widths: '375, 575, 750'
               }}
-              <script>
-                console.log('Image loaded: {{ image | asset_url | image_url: '1x1' }}');
-              </script>
               <img
                 class="lazyload lz--fadeIn img-as-bg d-none d-md-block slide-{{bk_stts.animate_slide}}"
-<<<<<<< HEAD
-                data-src="{{ image | asset_url | asset_url | image_url: '1x1' }}"
-=======
                 data-src="{{ image | asset_url | image_url: '1x1' }}"
->>>>>>> e0b5c348
                 data-widths="[800, 1000, 1200, 1400, 1600, 1800, 2000, 2200, 2500, 3000, 3400, 3800, 4100]"
                 data-optimumx="1.5"
                 data-sizes="auto"
